--- conflicted
+++ resolved
@@ -9,11 +9,7 @@
     <script src="https://code.jquery.com/jquery-3.6.1.min.js"></script>
     <link rel="stylesheet" href="/static/css/bootstrap.min.css">
     <link rel="stylesheet" href="/static/css/trace.css">
-<<<<<<< HEAD
-    <link href="/static/css/glados_pages.css" rel="stylesheet">
-=======
     <link href="/static/css/glados_styles.css" rel="stylesheet">
->>>>>>> dc05b2aa
     {% block head %}{% endblock %}
 </head>
 {% block body %}
