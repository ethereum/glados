--- conflicted
+++ resolved
@@ -1,11 +1,7 @@
 version: 2.1
 orbs:
-<<<<<<< HEAD
-  rust: circleci/rust@1.6.1
+  rust: circleci/rust@1.6.2
   node: circleci/node@7.0.0
-=======
-  rust: circleci/rust@1.6.2
->>>>>>> ca4792d9
 executors:
   docker-publisher:
     docker:
