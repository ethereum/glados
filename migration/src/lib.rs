--- conflicted
+++ resolved
@@ -22,12 +22,9 @@
 mod m20241010_151313_audit_stats_performance;
 mod m20241206_154045_add_beacon_and_state_audit_stats;
 mod m20250130_042751_create_audit_internal_failures;
-<<<<<<< HEAD
 mod m20250314_144135_add_history_headers_by_number_audit_stats;
-=======
 mod m20250311_115816_create_blocks;
 mod m20250311_121724_create_audit_result_latest;
->>>>>>> d9df4a1a
 
 pub struct Migrator;
 
@@ -53,12 +50,9 @@
             Box::new(m20241010_151313_audit_stats_performance::Migration),
             Box::new(m20241206_154045_add_beacon_and_state_audit_stats::Migration),
             Box::new(m20250130_042751_create_audit_internal_failures::Migration),
-<<<<<<< HEAD
             Box::new(m20250314_144135_add_history_headers_by_number_audit_stats::Migration),
-=======
             Box::new(m20250311_115816_create_blocks::Migration),
             Box::new(m20250311_121724_create_audit_result_latest::Migration),
->>>>>>> d9df4a1a
         ]
     }
 }
